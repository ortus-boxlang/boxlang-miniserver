import java.nio.file.StandardCopyOption
import java.nio.file.Files
import java.text.SimpleDateFormat
import java.util.Date
// https://docs.gradle.org/current/userguide/building_java_projects.html#sec:java_packaging
plugins {
    id 'java'
	// Apply the application plugin to add support for building a CLI application in Java.
	// This produces the distributions and scripts for any OS
	id "application"
    // For source code formatting
    id "com.diffplug.spotless" version "7.0.2"
	// https://github.com/harbby/gradle-serviceloader
    id "com.github.harbby.gradle.serviceloader" version "1.1.9"
	// Shadow
	id "com.gradleup.shadow" version "9.0.0-beta9"
    // Download task
    id "de.undercouch.download" version "5.6.0"
	// Task visualizer
	id "com.dorongold.task-tree" version "4.0.0"
	// Maven Publisher
	id 'maven-publish'
	id 'signing'
	id 'com.gradleup.nmcp' version "0.0.9"
}

/**
 * Project Properties
 */
sourceCompatibility = jdkVersion
targetCompatibility = jdkVersion
ext {
	buildID = System.getenv( 'BUILD_ID' ) ?: '0'
	branch = System.getenv( 'BRANCH' ) ?: 'main'
}

if (branch == 'development') {
    // If the branch is 'development', ensure the version ends with '-snapshot'
    // This replaces any existing prerelease identifier with '-snapshot'
    version = version.contains('-') ? version.replaceAll(/-.*/, '-snapshot') : "${version}-snapshot"
	boxlangVersion = boxlangVersion.contains('-') ? boxlangVersion.replaceAll(/-.*/, '-snapshot') : "${boxlangVersion}-snapshot"
}

repositories {
    mavenLocal()
    mavenCentral()
}

dependencies {
	// LOCAL DEVELOPMENT ONLY
	// CHOOSE THE RIGHT LOCATION FOR YOUR LOCAL DEPENDENCIES
<<<<<<< HEAD
	if ( file( '../boxlang/build/libs/boxlang-' + boxlangVersion + '.jar' ).exists() ) {
		implementation files( '../boxlang/build/libs/boxlang-' + boxlangVersion + '.jar' )
		implementation files( '../boxlang-web-support/build/libs/boxlang-web-support-' + boxlangVersion + '.jar' )
	} else {
		// Downloaded Dependencies
		implementation files( 'src/test/resources/libs/boxlang-web-support-' + boxlangVersion + '.jar' )
		implementation files( 'src/test/resources/libs/boxlang-' + boxlangVersion + '.jar' )
	}
=======
    //implementation files( '../boxlang/build/libs/boxlang-' + boxlangVersion + '.jar' )
	//implementation files( '../boxlang-web-support/build/distributions/boxlang-web-support-' + boxlangVersion + '.jar' )

	// Downloaded Dependencies
	implementation files( 'src/test/resources/libs/boxlang-web-support-' + boxlangVersion + '.jar' )
	implementation files( 'src/test/resources/libs/boxlang-' + boxlangVersion + '.jar' )
>>>>>>> 31108e38

	// https://mvnrepository.com/artifact/io.undertow/undertow-core/2.3.12.Final
	implementation 'io.undertow:undertow-core:2.3.18.Final'
    implementation 'io.undertow:undertow-websockets-jsr:2.3.18.Final'

    // Testing Dependencies
    testImplementation "org.junit.jupiter:junit-jupiter:5.+"
	testImplementation "org.mockito:mockito-core:5.+"
	testImplementation "com.google.truth:truth:1.+"
	// Explicitly declare the JUnit platform launcher (to avoid deprecation)
    testRuntimeOnly "org.junit.platform:junit-platform-launcher"
}

/**
 * Application Build
 * https://docs.gradle.org/current/userguide/application_plugin.html
 */
application {
    applicationName = "boxlang-miniserver"
    mainClass = "ortus.boxlang.web.MiniServer"
}

java {
	withJavadocJar()
	withSourcesJar()
}

compileJava {
	// Compiler Options
	options.incremental = true
	options.encoding = 'UTF-8'
	options.debug()
}

compileTestJava {
	source sourceSets.test.java
	dependsOn compileJava, serviceLoaderBuild
	options.encoding = 'UTF-8'
}

jar {
    archiveVersion =  "${version}"
 	manifest {
		attributes 'Main-Class': 'ortus.boxlang.web.MiniServer'
	   	attributes 'Description': 'The BoxLang MiniServer Runtime'
		attributes 'Implementation-Version': "${version}+${buildID}"
	   attributes 'Created-On': new SimpleDateFormat( "yyyy-MM-dd HH:mm:ss" ).format( new Date() )
	   attributes 'Created-By': "Ortus Solutions, Corp"
    }
}

shadowJar {
	archiveClassifier = ""
    destinationDirectory = file( "build/distributions" )
	mergeServiceFiles()
	exclude "schema/**"
	exclude "org/antlr/v4/gui/**"
	exclude "org/antlr/v4/gui/**"
	exclude "com/ibm/icu/**"
}

/**
 * Cleanup final artifacts, we only want the shadow artifacts
 */
tasks.distZip.setEnabled( false )
tasks.distTar.setEnabled( false )
tasks.shadowDistTar.setEnabled( false )
tasks.shadowDistZip.setEnabled( false )

/**
 * This is necessary to create a single level instead of what shadow does
 */
import java.nio.file.Files
task createDistributionFile( type: Zip ){
	dependsOn startShadowScripts
    doFirst {
        delete archiveFile
    }
	from( 'build/scriptsShadow' ) {
		into 'bin'
	}
	from( 'build/distributions' ) {
		include 'boxlang-miniserver-' + version + '.jar'
		into 'lib'
	}
	archiveFileName = "boxlang-miniserver-${version}.zip"
	doLast {
    Files.copy( file( "build/libs/boxlang-miniserver-${version}-javadoc.jar" ).toPath(), file( "build/distributions/boxlang-miniserver-${version}-javadoc.jar" ).toPath(), StandardCopyOption.REPLACE_EXISTING )

    file( "build/evergreen" ).mkdirs()
    if( branch == 'development' ){
        Files.copy( file( "build/distributions/boxlang-miniserver-${version}.zip" ).toPath(), file( "build/evergreen/boxlang-miniserver-snapshot.zip" ).toPath(), StandardCopyOption.REPLACE_EXISTING )
        Files.copy( file( "build/distributions/boxlang-miniserver-${version}.jar" ).toPath(), file( "build/evergreen/boxlang-miniserver-snapshot.jar" ).toPath(), StandardCopyOption.REPLACE_EXISTING )
    } else {
        Files.copy( file( "build/distributions/boxlang-miniserver-${version}.zip" ).toPath(), file( "build/evergreen/boxlang-miniserver-latest.zip" ).toPath(), StandardCopyOption.REPLACE_EXISTING )
    }

		println "+ Distribution file has been created"
	}
}
build.finalizedBy( createDistributionFile )

/**
 * Publish the artifacts to the local maven repository
 */
publishing {
    publications {
        shadow( MavenPublication ) { publication ->
			artifact shadowJar
			artifact javadocJar
			artifact sourcesJar

			// This is the only one sonatype accepts, not ortus.boxlang
			// https://central.sonatype.com/
			groupId = 'io.boxlang'
			artifactId = 'boxlang-miniserver'
			pom {
				name = "BoxLang MiniServer Runtime"
				description = "BoxLang is a dynamic multi-runtime JVM Language based on fluency and functional constructs. This is a lightweight and fast web server for BoxLang."
				url = "https://boxlang.io"
				issueManagement {
					system = "Jira"
					url = "https://ortussolutions.atlassian.net/jira/software/c/projects/BL/issues"
				}
				mailingLists {
					mailingList {
						name = "BoxLang Community"
						subscribe = "https://community.ortussolutions.com/c/boxlang/42"
						unsubscribe = "https://community.ortussolutions.com/c/boxlang/42"
					}
				}
				licenses {
					license {
						name = 'The Apache License, Version 2.0'
						url = 'http://www.apache.org/licenses/LICENSE-2.0.txt'
					}
				}
				scm {
					connection = 'scm:git:https://github.com/ortus-boxlang/boxlang-miniserver.git'
					developerConnection = 'scm:git:ssh://github.com/ortus-boxlang/boxlang-miniserver.git'
					url = 'https://github.com/ortus-boxlang/boxlang-miniserver'
				}
				developers{
					developer {
						id  = "lmajano"
						name = "Luis Majano"
						email = "lmajano@ortussolutions.com"
						organization = "Ortus Solutions, Corp"
						organizationUrl = "https://www.ortussolutions.com"
					}
					developer {
						id = "bdw429s"
						name = "Brad Wood"
						email = "brad@ortussolutions.com"
						organization = "Ortus Solutions, Corp"
						organizationUrl = "https://www.ortussolutions.com"
					}
					developer {
						id = "jclausen"
						name = "Jon Clausen"
						email = "jclausen@ortussolutions.com"
						organization = "Ortus Solutions, Corp"
						organizationUrl = "https://www.ortussolutions.com"
					}
					developer {
						id = "michaelborn"
						name = "Michael Born"
						email = "michael@ortussolutions.com"
						organization = "Ortus Solutions, Corp"
						organizationUrl = "https://www.ortussolutions.com"
					}
					developer {
						id = "garciadev"
						name = "Daniel Garcia"
						email = "dgarcia@ortussolutions.com"
						organization = "Ortus Solutions, Corp"
						organizationUrl = "https://www.ortussolutions.com"
					}
					developer {
						id = "jbeers"
						name = "Jacob Beers"
						email = "jbeers@ortussolutions.com"
						organization = "Ortus Solutions, Corp"
						organizationUrl = "https://www.ortussolutions.com"
					}
					developer {
						id = "ericpeterson"
						name = "Eric Peterson"
						email = "eric@ortussolutions.com"
						organization = "Ortus Solutions, Corp"
						organizationUrl = "https://www.ortussolutions.com"
					}
				}
			}
        }
    }

    repositories {
        maven {
            name = 'local-repo'
            url = layout.buildDirectory.dir( "repo" )
        }
		maven {
			name = "GitHubPackages"
			url = "https://maven.pkg.github.com/ortus-boxlang/boxlang-miniserver"
			credentials {
				username = System.getenv( "GITHUB_ACTOR" )
				password = System.getenv( "GITHUB_TOKEN" )
			}
		}
    }
}

nmcp {
  publishAllProjectsProbablyBreakingProjectIsolation {
    username = System.getenv( "MAVEN_USERNAME" ) ?: project.findProperty( "maven_username" )
    password = System.getenv( "MAVEN_PASSWORD" ) ?: project.findProperty( "maven_password" )
    // publish manually from the portal
    //publicationType = "USER_MANAGED"
    // or if you want to publish automatically
    publicationType = "AUTOMATIC"
  }
}

/**
 * Digital Signing of assets
 */
signing {
	def signingKey = System.getenv("GPG_KEY") ?: project.findProperty("signing.keyId")
	def signingPassword = System.getenv("GPG_PASSWORD") ?: project.findProperty("signing.password")
    useInMemoryPgpKeys(signingKey, signingPassword)
    sign publishing.publications.shadow
}

/**
 * Docs are here:
 * - https://github.com/harbby/gradle-serviceloader,
 * - https://plugins.gradle.org/plugin/com.github.harbby.gradle.serviceloader
 * This generates the META-INF/services files for the ServiceLoader as part of the `build` task
 */
serviceLoader {
    serviceInterface 'ortus.boxlang.runtime.bifs.BIF'
    serviceInterface 'ortus.boxlang.runtime.components.Component'
    serviceInterface 'ortus.boxlang.runtime.async.tasks.IScheduler'
    serviceInterface 'ortus.boxlang.runtime.cache.providers.ICacheProvider'
	serviceInterface 'ortus.boxlang.runtime.events.IInterceptor'
}

/**
 * Token Replacements for files
 */
import org.apache.tools.ant.filters.ReplaceTokens
processResources {
	// Replace @build.date@ with the current date in META-INF/version.properties file
	filter( ReplaceTokens, tokens: [ 'build.date': new SimpleDateFormat( "yyyy-MM-dd HH:mm:ss" ).format( new Date() ) ] )
	// Replace @build.version@ with the current version in META-INF/version.properties file
	filter( ReplaceTokens, tokens: [ 'build.version': version + "+" + buildID ] )
}

javadoc {
    // To avoid our own doclet issues
	options.addBooleanOption( "Xdoclint:none", true )
	options.addBooleanOption( 'html5', true )
}
task zipJavadocs( type: Zip ) {
	dependsOn javadoc
	group "documentation"
	from javadoc.destinationDir
	archiveFileName = "${project.name}-javadocs-${version}.zip"
	destinationDirectory = file( "$buildDir/distributions" )
	// Output that the docs have been zippped
	doLast {
		println "+ Javadocs have been zipped to the distribution folder"
	}
}
javadoc.finalizedBy( zipJavadocs )

/**
 * Source Code Formatting
 */
spotless {
    java {
		target fileTree( "." ) {
            include "**/*.java"
            exclude "**/build/**", "bin/**", "examples/**"
        }
        eclipse().configFile( "./.ortus-java-style.xml" )
		toggleOffOn()
    }
}

test {
    useJUnitPlatform()
    testLogging {
		showStandardStreams = true
	}
}

/**
 * TEMPORARY until we publish to maven
 * Task to download the latest jar from https://ortus-temp.s3.amazonaws.com/jericho/libs/boxlang-1.0.0.jar
 */
task downloadBoxLang( type: Download ) {
	// Create the destination directory
	doFirst {
		file( "src/test/resources/libs" ).mkdirs()
	}
	// Configure the URLs of the files to download
	src([
		"https://downloads.ortussolutions.com/ortussolutions/boxlang/${boxlangVersion}/boxlang-${boxlangVersion}.jar",
		"https://downloads.ortussolutions.com/ortussolutions/boxlang-runtimes/boxlang-web-support/${boxlangVersion}/boxlang-web-support-${boxlangVersion}.jar"
	])
	// Specify the destination directories for the downloaded files
	dest "src/test/resources/libs/"
    overwrite true
    onlyIfModified false
}

/**
 * Project Wide Helper function
 * This is not a task, but a reusable UDF
 */
project.ext.bumpVersion = {
	boolean major = false,
	boolean minor = false,
	boolean patch = false,
	boolean beta = false,
	boolean rc = false,
	property = "version" ->

	def propertiesFile = file( './gradle.properties' );
	def properties = new Properties();

	properties.load( propertiesFile.newDataInputStream() )
	def versionTarget = major ? 0 : minor ? 1 : beta ? 2 : 3

	def currentVersion = properties.getProperty( property )
	def versionParts = currentVersion.split( '\\.' )
	def newPathVersion = versionParts[ versionTarget ].toInteger() + 1
	def newVersion = '';

	if( patch ){
		newVersion = "${versionParts[ 0 ]}.${versionParts[ 1 ]}.${newPathVersion}"
	} else if( minor ){
		newVersion = "${versionParts[ 0 ]}.${newPathVersion}.${versionParts[ 2 ]}"
	} else if( major ){
		newVersion = "${newPathVersion}.${versionParts[ 1 ]}.${versionParts[ 2 ]}"
	} else if( beta ){
		// Get's the -betaX version.
		def betaString = currentVersion.split( '-' )[ 1 ]
		// Now we get the beta number
		def betaNumber = betaString.split( 'beta' )[ 1 ].toInteger() + 1
		newVersion = currentVersion.split( '-' )[ 0 ] + "-beta${betaNumber}"
	} else if( rc ){
		newVersion = "${versionParts[ 0 ]}.${versionParts[ 1 ]}.${versionParts[ 2 ]}.${newPathVersion}"
	}

	properties.setProperty( property, newVersion )
	properties.store( propertiesFile.newWriter(), null )

	println "Bumped version from ${currentVersion} to ${newVersion}"
}

/**
 * Bump the major version number
 */
task bumpMajorVersion {
	doLast{
		bumpVersion( true, false, false, false, false, "version" )
		bumpVersion( true, false, false, false, false, "boxlangVersion" )
	}
}

/**
 * Bump the minor version number
 */
task bumpMinorVersion {
	doLast{
		bumpVersion( false, true, false, false, false, "version" )
		bumpVersion( false, true, false, false, false, "boxlangVersion" )
	}
}

/**
 * Bump the patch version number
 */
task bumpPatchVersion {
	doLast{
		bumpVersion( false, false, true, false, false, "version" )
		bumpVersion( false, false, true, false, false, "boxlangVersion" )
	}
}

/**
 * Bump the beta version number
 */
task bumpBetaVersion {
	doLast{
		bumpVersion( false, false, false, true, false, "version" )
		bumpVersion( false, false, false, true, false, "boxlangVersion" )
	}
}
/**
 * Bump the rc version number
 */
task bumpRCVersion {
	doLast{
		bumpVersion( false, false, false, false, true, "version" )
		bumpVersion( false, false, false, false, true, "boxlangVersion" )
	}
}<|MERGE_RESOLUTION|>--- conflicted
+++ resolved
@@ -49,7 +49,6 @@
 dependencies {
 	// LOCAL DEVELOPMENT ONLY
 	// CHOOSE THE RIGHT LOCATION FOR YOUR LOCAL DEPENDENCIES
-<<<<<<< HEAD
 	if ( file( '../boxlang/build/libs/boxlang-' + boxlangVersion + '.jar' ).exists() ) {
 		implementation files( '../boxlang/build/libs/boxlang-' + boxlangVersion + '.jar' )
 		implementation files( '../boxlang-web-support/build/libs/boxlang-web-support-' + boxlangVersion + '.jar' )
@@ -58,14 +57,6 @@
 		implementation files( 'src/test/resources/libs/boxlang-web-support-' + boxlangVersion + '.jar' )
 		implementation files( 'src/test/resources/libs/boxlang-' + boxlangVersion + '.jar' )
 	}
-=======
-    //implementation files( '../boxlang/build/libs/boxlang-' + boxlangVersion + '.jar' )
-	//implementation files( '../boxlang-web-support/build/distributions/boxlang-web-support-' + boxlangVersion + '.jar' )
-
-	// Downloaded Dependencies
-	implementation files( 'src/test/resources/libs/boxlang-web-support-' + boxlangVersion + '.jar' )
-	implementation files( 'src/test/resources/libs/boxlang-' + boxlangVersion + '.jar' )
->>>>>>> 31108e38
 
 	// https://mvnrepository.com/artifact/io.undertow/undertow-core/2.3.12.Final
 	implementation 'io.undertow:undertow-core:2.3.18.Final'
